--- conflicted
+++ resolved
@@ -332,25 +332,12 @@
         }
     }
 
-<<<<<<< HEAD
-    fn draw_file_list(&mut self) {
-        for (i, file) in self.files.iter().enumerate() {
-            let y = ICON_SIZE * i as i32 + 32; // Plus 32 because the header row is 32 pixels
-=======
     fn draw_file_list_range(&mut self, rows_to_redraw: Vec<usize>) {
         for i in rows_to_redraw {
             if let Some(file) = self.files.get(i) {
-                let y = 32 * (i + 1) as i32; // Plus 1 because the header row is 0
->>>>>>> ccdef1b2
+                let y = ICON_SIZE * i as i32 + 32; // Plus 32 because the header row is 32 pixels
 
                 let width = self.window.width();
-<<<<<<< HEAD
-                self.window.rect(0, y, width, ICON_SIZE as u32, Color::rgb(0x52, 0x94, 0xE2));
-                Color::rgb(255, 255, 255)
-            } else {
-                Color::rgb(0, 0, 0)
-            };
-=======
                 let text_color = if i as isize == self.selected {
                     self.window.rect(0, y, width, 32, Color::rgb(0x52, 0x94, 0xE2));
                     Color::rgb(255, 255, 255)
@@ -358,7 +345,6 @@
                     self.window.rect(0, y, width, 32, Color::rgb(255, 255, 255));
                     Color::rgb(0, 0, 0)
                 };
->>>>>>> ccdef1b2
 
                 {
                     let icon = self.file_types_info.icon_for(&file.name);
@@ -604,18 +590,7 @@
                     }
                 }
                 EventOption::Mouse(mouse_event) => {
-<<<<<<< HEAD
-                    redraw = false;
-
-                    for (row, _) in self.files.iter().enumerate() {
-                        if mouse_event.y >= ICON_SIZE * (row as i32 + 1) && // +1 for the header row
-                           mouse_event.y < ICON_SIZE * (row as i32 + 2) {
-                            if row as isize != self.selected {
-                                self.selected = row as isize;
-                                redraw = true;
-                            }
-=======
-                    let row_number = (mouse_event.y / 32) - 1;
+                    let row_number = (mouse_event.y - 32) / ICON_SIZE;
 
                     if row_number >= 0 && self.files.get(row_number as usize).is_some() {
                         if row_number as isize != self.selected {
@@ -627,7 +602,6 @@
                                 )
                             );
                             self.selected = row_number as isize;
->>>>>>> ccdef1b2
                         }
                     }
 
