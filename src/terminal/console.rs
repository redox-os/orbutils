--- conflicted
+++ resolved
@@ -168,7 +168,6 @@
 
     pub fn character(&mut self, c: char) {
         self.window.rect(self.point_x, self.point_y, 8, 16, self.background);
-<<<<<<< HEAD
 
         match c {
             '\0' => {},
@@ -179,6 +178,7 @@
                 self.point_y += 16;
             },
             '\t' => self.point_x = ((self.point_x / 64) + 1) * 64,
+            '\r' => self.point_x = 0,
             '\x08' if self.raw_mode => {},
             '\x08' => {
                 self.point_x -= 8;
@@ -190,23 +190,6 @@
             _ => {
                 self.window.char(self.point_x, self.point_y, c, self.foreground);
                 self.point_x += 8;
-=======
-        if c == '\x00' {
-            // Ignore null character
-        } else if c == '\x1B' {
-            self.escape = true;
-        } else if c == '\n' {
-            self.point_x = 0;
-            self.point_y += 16;
-        } else if c == '\r' {
-            self.point_x = 0;
-        } else if c == '\t' {
-            self.point_x = ((self.point_x / 64) + 1) * 64;
-        } else if c == '\x08' {
-            self.point_x -= 8;
-            if self.point_x < 0 {
-                self.point_x = 0
->>>>>>> 34b3740a
             }
         }
 
